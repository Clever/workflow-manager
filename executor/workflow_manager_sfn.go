package executor

import (
	"encoding/json"
	"fmt"
	"strings"
	"time"

	"github.com/Clever/workflow-manager/gen-go/models"
	"github.com/Clever/workflow-manager/resources"
	"github.com/Clever/workflow-manager/store"
	"github.com/aws/aws-sdk-go/aws"
	"github.com/aws/aws-sdk-go/aws/awserr"
	"github.com/aws/aws-sdk-go/service/cloudwatch"
	"github.com/aws/aws-sdk-go/service/cloudwatch/cloudwatchiface"
	"github.com/aws/aws-sdk-go/service/sfn"
	"github.com/aws/aws-sdk-go/service/sfn/sfniface"
	"github.com/go-openapi/strfmt"
	"github.com/go-openapi/swag"
	"github.com/mohae/deepcopy"
	"gopkg.in/Clever/kayvee-go.v6/logger"
)

const (
	maxFailureReasonLines = 3
)

const sfncliCommandTerminated = "sfncli.CommandTerminated"

var defaultSFNCLICommandTerminatedRetrier = &models.SLRetrier{
	BackoffRate:     1.0,
	ErrorEquals:     []models.SLErrorEquals{sfncliCommandTerminated},
	IntervalSeconds: 10,
	MaxAttempts:     swag.Int64(10),
}

// SFNWorkflowManager manages workflows run through AWS Step Functions.
type SFNWorkflowManager struct {
	sfnapi    sfniface.SFNAPI
	cwapi     cloudwatchiface.CloudWatchAPI
	store     store.Store
	region    string
	roleARN   string
	accountID string
}

func NewSFNWorkflowManager(sfnapi sfniface.SFNAPI,
	cwapi cloudwatchiface.CloudWatchAPI,
	store store.Store,
	roleARN, region,
	accountID string) *SFNWorkflowManager {

	return &SFNWorkflowManager{
		sfnapi:    sfnapi,
		cwapi:     cwapi,
		store:     store,
		roleARN:   roleARN,
		region:    region,
		accountID: accountID,
	}
}

func wdResourceToSLResource(wdResource, region, accountID, namespace string) string {
	return fmt.Sprintf("arn:aws:states:%s:%s:activity:%s--%s", region, accountID, namespace, wdResource)
}

// stateMachineWithFullActivityARNs converts resource names in states to full activity ARNs. It returns a new state machine.
// Our workflow definitions contain state machine definitions with short-hand for resource names, e.g. "Resource": "name-of-worker"
// Convert this shorthand into a new state machine with full activity ARNs, e.g. "Resource": "arn:aws:states:us-west-2:589690932525:activity:production--name-of-worker"
func stateMachineWithFullActivityARNs(oldSM models.SLStateMachine, region, accountID, namespace string) *models.SLStateMachine {
	sm := deepcopy.Copy(oldSM).(models.SLStateMachine)
	for stateName, s := range sm.States {
		state := deepcopy.Copy(s).(models.SLState)
		if state.Type != models.SLStateTypeTask {
			continue
		}
		state.Resource = wdResourceToSLResource(state.Resource, region, accountID, namespace)
		sm.States[stateName] = state
	}
	return &sm
}

// stateMachineWithDefaultRetriers creates a new state machine that has the following retry properties on every state's retry array:
// - non-nil. The default serialization of a nil slice is "null", which the AWS API dislikes.
// - sfncli.CommandTerminated for any Task state. See sfncli: https://github.com/clever/sfncli.
//   This is to ensure that states are retried on signaled termination of activities (e.g. deploys).
func stateMachineWithDefaultRetriers(oldSM models.SLStateMachine) *models.SLStateMachine {
	sm := deepcopy.Copy(oldSM).(models.SLStateMachine)
	for stateName, s := range sm.States {
		state := deepcopy.Copy(s).(models.SLState)
		if state.Retry == nil {
			state.Retry = []*models.SLRetrier{}
		}
		injectRetry := true
		for _, retry := range state.Retry {
			for _, errorEquals := range retry.ErrorEquals {
				if errorEquals == sfncliCommandTerminated {
					injectRetry = false
					break
				}
			}
		}
		if injectRetry && state.Type == models.SLStateTypeTask {
			state.Retry = append(state.Retry, defaultSFNCLICommandTerminatedRetrier)
		}
		sm.States[stateName] = state
	}
	return &sm
}

// https://docs.aws.amazon.com/step-functions/latest/apireference/API_CreateStateMachine.html#StepFunctions-CreateStateMachine-request-name
var stateMachineNameBadChars = []byte{' ', '<', '>', '{', '}', '[', ']', '?', '*', '"', '#', '%', '\\', '^', '|', '~', '`', '$', '&', ',', ';', ':', '/'}

func stateMachineName(wdName string, wdVersion int64, namespace string, startAt string) string {
	name := fmt.Sprintf("%s--%s--%d--%s", namespace, wdName, wdVersion, startAt)
	for _, badchar := range stateMachineNameBadChars {
		name = strings.Replace(name, string(badchar), "-", -1)
	}
	return name
}

func stateMachineARN(region, accountID, wdName string, wdVersion int64, namespace string, startAt string) string {
	return fmt.Sprintf("arn:aws:states:%s:%s:stateMachine:%s", region, accountID, stateMachineName(wdName, wdVersion, namespace, startAt))
}

func (wm *SFNWorkflowManager) describeOrCreateStateMachine(wd models.WorkflowDefinition, namespace, queue string) (*sfn.DescribeStateMachineOutput, error) {
	describeOutput, err := wm.sfnapi.DescribeStateMachine(&sfn.DescribeStateMachineInput{
		StateMachineArn: aws.String(stateMachineARN(wm.region, wm.accountID, wd.Name, wd.Version, namespace, wd.StateMachine.StartAt)),
	})
	if err == nil {
		return describeOutput, nil
	}
	awserr, ok := err.(awserr.Error)
	if !ok {
		return nil, fmt.Errorf("non-AWS error in findOrCreateStateMachine: %s", err)
	}
	if awserr.Code() != sfn.ErrCodeStateMachineDoesNotExist {
		return nil, fmt.Errorf("unexpected AWS error in findOrCreateStateMachine: %s", awserr)
	}

	// state machine doesn't exist, create it
	awsStateMachine := stateMachineWithFullActivityARNs(*wd.StateMachine, wm.region, wm.accountID, namespace)
	awsStateMachine = stateMachineWithDefaultRetriers(*awsStateMachine)
	awsStateMachineDefBytes, err := json.MarshalIndent(awsStateMachine, "", "  ")
	if err != nil {
		return nil, err
	}
	awsStateMachineDef := string(awsStateMachineDefBytes)
	// the name must be unique. Use workflow definition name + version + namespace + queue to uniquely identify a state machine
	// this effectively creates a new workflow definition in each namespace we deploy into
	awsStateMachineName := stateMachineName(wd.Name, wd.Version, namespace, wd.StateMachine.StartAt)
	log.InfoD("create-state-machine", logger.M{"definition": awsStateMachineDef, "name": awsStateMachineName})
	_, err = wm.sfnapi.CreateStateMachine(&sfn.CreateStateMachineInput{
		Name:       aws.String(awsStateMachineName),
		Definition: aws.String(awsStateMachineDef),
		RoleArn:    aws.String(wm.roleARN),
	})
	if err != nil {
		return nil, fmt.Errorf("CreateStateMachine error: %s", err.Error())
	}

	return wm.describeOrCreateStateMachine(wd, namespace, queue)
}

func (wm *SFNWorkflowManager) startExecution(stateMachineArn *string, workflowID, input string) error {
	executionName := aws.String(workflowID)

	var inputJSON map[string]interface{}
	if err := json.Unmarshal([]byte(input), &inputJSON); err != nil {
		return fmt.Errorf("input is not a valid JSON object: %s", err)
	}
	inputJSON["_EXECUTION_NAME"] = *executionName

	marshaledInput, err := json.Marshal(inputJSON)
	if err != nil {
		return err
	}

	// We ensure the input is a json object, but for context the
	// observed StartExecution behavior for different edge-case inputs:
	// - nil: AWS converts this to an input of an empty object "{}"
	// - aws.String(""): leads to InvalidExecutionInput AWS error
	// - aws.String("[]"): leads to an input of an empty array "[]"
	startExecutionInput := aws.String(string(marshaledInput))
	_, err = wm.sfnapi.StartExecution(&sfn.StartExecutionInput{
		StateMachineArn: stateMachineArn,
		Input:           startExecutionInput,
		Name:            executionName,
	})

	return err
}

func (wm *SFNWorkflowManager) CreateWorkflow(wd models.WorkflowDefinition, input string, namespace string, queue string, tags map[string]interface{}) (*models.Workflow, error) {
	describeOutput, err := wm.describeOrCreateStateMachine(wd, namespace, queue)
	if err != nil {
		return nil, err
	}

	// save the workflow before starting execution to ensure we don't have untracked executions
	// i.e. execution was started but we failed to save workflow
	// If we fail starting the execution, we can resolve this out of band (TODO: should support cancelling)
	workflow := resources.NewWorkflow(&wd, input, namespace, queue, tags)
	if err := wm.store.SaveWorkflow(*workflow); err != nil {
		return nil, err
	}

	// submit an execution using input, set execution name == our workflow GUID
	err = wm.startExecution(describeOutput.StateMachineArn, workflow.ID, input)
	if err != nil {
		return nil, err
	}

	return workflow, nil
}

func (wm *SFNWorkflowManager) RetryWorkflow(ogWorkflow models.Workflow, startAt, input string) (*models.Workflow, error) {
	// don't allow resume if workflow is still active
	if !resources.WorkflowIsDone(&ogWorkflow) {
		return nil, fmt.Errorf("Workflow %s active: %s", ogWorkflow.ID, ogWorkflow.Status)
	}

	// modify the StateMachine with the custom StartState by making a new WorkflowDefinition (no pointer copy)
	newDef := resources.CopyWorkflowDefinition(*ogWorkflow.WorkflowDefinition)
	newDef.StateMachine.StartAt = startAt
	if err := resources.RemoveInactiveStates(newDef.StateMachine); err != nil {
		return nil, err
	}

	describeOutput, err := wm.describeOrCreateStateMachine(newDef, ogWorkflow.Namespace, ogWorkflow.Queue)
	if err != nil {
		return nil, err
	}

	workflow := resources.NewWorkflow(&newDef, input, ogWorkflow.Namespace, ogWorkflow.Queue, ogWorkflow.Tags)
	workflow.RetryFor = ogWorkflow.ID
	ogWorkflow.Retries = append(ogWorkflow.Retries, workflow.ID)

	// save the workflow before starting execution to ensure we don't have untracked executions
	// If we fail starting the execution, we can resolve this out of band (TODO: should support cancelling)
	if err = wm.store.SaveWorkflow(*workflow); err != nil {
		return nil, err
	}
	// also update ogWorkflow
	if err = wm.store.UpdateWorkflow(ogWorkflow); err != nil {
		return nil, err
	}

	// submit an execution using input, set execution name == our workflow GUID
	err = wm.startExecution(describeOutput.StateMachineArn, workflow.ID, input)
	if err != nil {
		return nil, err
	}

	return workflow, nil
}

func (wm *SFNWorkflowManager) CancelWorkflow(workflow *models.Workflow, reason string) error {
	// cancel execution
	wd := workflow.WorkflowDefinition
	execARN := wm.executionARN(workflow, wd)
	_, err := wm.sfnapi.StopExecution(&sfn.StopExecutionInput{
		ExecutionArn: aws.String(execARN),
		Cause:        aws.String(reason),
		// Error: aws.String(""), // TODO: Can we use this? "An arbitrary error code that identifies the cause of the termination."
	})
	if err != nil {
		return err
	}

	describeOutput, err := wm.sfnapi.DescribeExecution(&sfn.DescribeExecutionInput{
		ExecutionArn: aws.String(execARN),
	})
	if err != nil {
		return err
	}

	status := sfnStatusToWorkflowStatus(*describeOutput.Status)
	if status == models.WorkflowStatusFailed {
		// SFN executions can't be moved from the failed state to the aborted state, so if the user
		// cancels a failed workflow, we update the status in workflow-manager directly to preserve
		// user intent.
		workflow.Status = models.WorkflowStatusCancelled
	}

	workflow.StatusReason = reason
	return wm.store.UpdateWorkflow(*workflow)
}

func (wm *SFNWorkflowManager) executionARN(
	workflow *models.Workflow,
	definition *models.WorkflowDefinition,
) string {
	return executionARN(
		wm.region,
		wm.accountID,
		stateMachineName(definition.Name, definition.Version, workflow.Namespace, definition.StateMachine.StartAt),
		workflow.ID,
	)
}

func executionARN(region, accountID, stateMachineName, executionName string) string {
	return fmt.Sprintf("arn:aws:states:%s:%s:execution:%s:%s", region, accountID, stateMachineName, executionName)
}

func sfnStatusToWorkflowStatus(sfnStatus string) models.WorkflowStatus {
	switch sfnStatus {
	case sfn.ExecutionStatusRunning:
		return models.WorkflowStatusRunning
	case sfn.ExecutionStatusSucceeded:
		return models.WorkflowStatusSucceeded
	case sfn.ExecutionStatusFailed:
		return models.WorkflowStatusFailed
	case sfn.ExecutionStatusTimedOut:
		return models.WorkflowStatusFailed
	case sfn.ExecutionStatusAborted:
		return models.WorkflowStatusCancelled
	default:
		return models.WorkflowStatusQueued // this should never happen, since all cases are covered above
	}
}

func (wm *SFNWorkflowManager) UpdateWorkflowStatus(workflow *models.Workflow) error {
	// Avoid the extraneous processing for executions that have already stopped.
	// This also prevents the WM "cancelled" state from getting overwritten for workflows cancelled
	// by the user after a failure.
	if resources.WorkflowIsDone(workflow) {
		return nil
	}

	// get execution from AWS, pull in all the data into the workflow object
	wd := workflow.WorkflowDefinition
	execARN := executionARN(
		wm.region,
		wm.accountID,
		stateMachineName(wd.Name, wd.Version, workflow.Namespace, wd.StateMachine.StartAt),
		workflow.ID,
	)
	describeOutput, err := wm.sfnapi.DescribeExecution(&sfn.DescribeExecutionInput{
		ExecutionArn: aws.String(execARN),
	})
	if err != nil {
		log.ErrorD("describe-execution", logger.M{"workflow-id": workflow.ID, "error": err.Error()})
		if aerr, ok := err.(awserr.Error); ok {
			switch aerr.Code() {
			case sfn.ErrCodeExecutionDoesNotExist:
				workflow.LastUpdated = strfmt.DateTime(time.Now())
				workflow.Status = models.WorkflowStatusFailed
				return wm.store.UpdateWorkflow(*workflow)
			}
		}
		return err
	}

	workflow.LastUpdated = strfmt.DateTime(time.Now())
	workflow.Status = sfnStatusToWorkflowStatus(*describeOutput.Status)
	// TODO: we should capture the output of a workflow
	//workflow.Output = describeStatus.Output

	// Pull in execution history to populate jobs array
	// Here we will begin to break the assumption that jobs are 1:1 with states, which is true in Batch
	// since (1) it doesn't support complex branching, and (2) we schedule all jobs for a workflow at
	// the time of  workflow submission.
	// Step Functions supports complex branching, so jobs might not be 1:1 with states.
	jobs := []*models.Job{}
	stateToJob := map[string]*models.Job{}
	// TODO: as soon as we have parallel states anything that relies on this might be incorrect
	var currentState *string
	if err := wm.sfnapi.GetExecutionHistoryPages(&sfn.GetExecutionHistoryInput{
		ExecutionArn: aws.String(execARN),
	}, func(historyOutput *sfn.GetExecutionHistoryOutput, lastPage bool) bool {
		// NOTE: if pulling the entire execution history becomes infeasible, we can:
		// 1) limit the results with `maxResults`
		// 2) set `reverseOrder` to true to get most recent events first
		// 3) store the last event we processed, and stop paging once we reach it
		for _, evt := range historyOutput.Events {
			switch *evt.Type {
			case sfn.HistoryEventTypeTaskStateEntered:
				stateEntered := evt.StateEnteredEventDetails
				input := aws.StringValue(stateEntered.Input)
				state, ok := workflow.WorkflowDefinition.StateMachine.States[*stateEntered.Name]
				var stateResourceName string
				if ok {
					stateResourceName = state.Resource
				}
				job := &models.Job{
					CreatedAt: strfmt.DateTime(aws.TimeValue(evt.Timestamp)),
					StartedAt: strfmt.DateTime(aws.TimeValue(evt.Timestamp)),
					// TODO: somehow match ActivityStarted events to state, capture worker name here
					//ContainerId: ""/
					Status: models.JobStatusCreated,
					Input:  input,
					// event IDs start at 1 and are only unique to the execution, so this might not be ideal
					ID:    fmt.Sprintf("%d", *evt.Id),
					State: *stateEntered.Name,
					StateResource: &models.StateResource{
						Name:        stateResourceName,
						Type:        models.StateResourceTypeActivityARN,
						Namespace:   workflow.Namespace,
						LastUpdated: strfmt.DateTime(aws.TimeValue(evt.Timestamp)),
					},
				}
				currentState = stateEntered.Name
				stateToJob[job.State] = job
				jobs = append(jobs, job)
			case sfn.HistoryEventTypeActivityScheduled:
				if currentState != nil {
					stateToJob[*currentState].Status = models.JobStatusQueued
				}
			case sfn.HistoryEventTypeActivityStarted:
				if currentState != nil {
					stateToJob[*currentState].Status = models.JobStatusRunning
				}
			case sfn.HistoryEventTypeActivityFailed:
				if currentState != nil {
					stateToJob[*currentState].Status = models.JobStatusFailed
					stateToJob[*currentState].StoppedAt = strfmt.DateTime(aws.TimeValue(evt.Timestamp))
					if details := evt.ActivityFailedEventDetails; details != nil {
						reasonLines := strings.Split(strings.TrimSpace(aws.StringValue(details.Cause)), "\n")
						if len(reasonLines) > maxFailureReasonLines {
							reasonLines = reasonLines[len(reasonLines)-maxFailureReasonLines:]
						}
						stateToJob[*currentState].StatusReason = strings.Join(reasonLines, "\n")
					}
				}
			case sfn.HistoryEventTypeActivitySucceeded:
				if currentState != nil {
					stateToJob[*currentState].Status = models.JobStatusSucceeded
				}
			case sfn.HistoryEventTypeExecutionAborted:
				if currentState != nil {
					job := stateToJob[*currentState]
					job.Status = models.JobStatusAbortedByUser
					job.StoppedAt = strfmt.DateTime(aws.TimeValue(evt.Timestamp))
					if details := evt.ExecutionAbortedEventDetails; details != nil {
						job.StatusReason = aws.StringValue(details.Cause)
					}
				}
			case sfn.HistoryEventTypeExecutionFailed:
				if currentState != nil {
					job := stateToJob[*currentState]
					job.Status = models.JobStatusFailed
					job.StoppedAt = strfmt.DateTime(*evt.Timestamp)

					if details := evt.ExecutionFailedEventDetails; details != nil {
						if isActivityDoesntExistFailure(evt.ExecutionFailedEventDetails) {
							job.StatusReason = "State resource does not exist"
						} else {
							// set unknown errors to StatusReason
							job.StatusReason = fmt.Sprintf("%s: %s", aws.StringValue(details.Error),
								aws.StringValue(details.Cause))
						}
					}
				}
			case sfn.HistoryEventTypeTaskStateExited:
				stateExited := evt.StateExitedEventDetails
				stateToJob[*stateExited.Name].StoppedAt = strfmt.DateTime(aws.TimeValue(evt.Timestamp))
				if stateExited.Output != nil {
					stateToJob[*stateExited.Name].Output = *stateExited.Output
				}
				currentState = nil
			}
		}
		return true
	}); err != nil {
		return err
	}
	workflow.Jobs = jobs

	return wm.store.UpdateWorkflow(*workflow)
}

// StateResourcesStatus fetches the status for all state resources given a workflow definition and namespace from Cloudwatch
func (wm *SFNWorkflowManager) StateResourcesStatus(def models.WorkflowDefinition, namespace string) ([]models.StateResource, error) {
	stateResources := []models.StateResource{}

	for _, state := range def.StateMachine.States {
		stateResource := resources.NewSFNResource(state.Resource, namespace,
			wdResourceToSLResource(state.Resource, wm.region, wm.accountID, namespace))

		status, err := wm.getStatus(stateResource.URI)
		if err != nil {
			// TODO: maybe don't fail if one metric fails?
			return stateResources, err
		}
		stateResource.Status = &status
		stateResources = append(stateResources, stateResource)
	}

	return stateResources, nil
}

// isActivityDoesntExistFailure checks if an execution failed because an activity doesn't exist.
// This currently results in a cryptic AWS error, so the logic is probably over-broad: https://console.aws.amazon.com/support/home?region=us-west-2#/case/?displayId=4514731511&language=en
// If SFN creates a more descriptive error event we should change this.
func isActivityDoesntExistFailure(details *sfn.ExecutionFailedEventDetails) bool {
<<<<<<< HEAD
	return aws.StringValue(details.Error) == "States.Runtime" &&
		strings.Contains(aws.StringValue(details.Cause), "Internal Error")
=======
	return *details.Error == "States.Runtime" &&
		strings.Contains(*details.Cause, "Internal Error")
}

// getStatus fetches the queued and running activities given an activityArn
func (wm *SFNWorkflowManager) getStatus(activityArn string) (models.StateResourceStatus, error) {
	stateResourceStatus := models.StateResourceStatus{}
	activityDimension := &cloudwatch.Dimension{
		Name:  aws.String("ActivityArn"),
		Value: aws.String(activityArn),
	}
	metrics := map[string]int64{
		"ActivitiesStarted":   0,
		"ActivitiesScheduled": 0,
	}
	for metricName, _ := range metrics {
		res, err := wm.cwapi.GetMetricStatistics(&cloudwatch.GetMetricStatisticsInput{
			Dimensions: []*cloudwatch.Dimension{activityDimension},
			StartTime:  aws.Time(time.Now().Add(-4 * time.Minute)),
			EndTime:    aws.Time(time.Now()),
			MetricName: aws.String(metricName),
			Namespace:  aws.String("AWS/States"),
			Period:     aws.Int64(60), // this metric is available at a minimum of 1 minute
			Statistics: []*string{aws.String("Sum")},
		})
		if err != nil {
			return stateResourceStatus, err
		}
		if len(res.Datapoints) > 0 {
			datapoint := res.Datapoints[len(res.Datapoints)-1]
			metrics[metricName] = int64(*datapoint.Sum)
			// for now don't care about which datapoint's timestamp we store
			stateResourceStatus.LastUpdated = strfmt.DateTime(*datapoint.Timestamp)
		}
	}

	stateResourceStatus.Running = metrics["ActivitiesStarted"]
	stateResourceStatus.Queued = metrics["ActivitiesScheduled"] - metrics["ActivitiesStarted"]

	return stateResourceStatus, nil
>>>>>>> fa50240f
}<|MERGE_RESOLUTION|>--- conflicted
+++ resolved
@@ -494,12 +494,8 @@
 // This currently results in a cryptic AWS error, so the logic is probably over-broad: https://console.aws.amazon.com/support/home?region=us-west-2#/case/?displayId=4514731511&language=en
 // If SFN creates a more descriptive error event we should change this.
 func isActivityDoesntExistFailure(details *sfn.ExecutionFailedEventDetails) bool {
-<<<<<<< HEAD
 	return aws.StringValue(details.Error) == "States.Runtime" &&
 		strings.Contains(aws.StringValue(details.Cause), "Internal Error")
-=======
-	return *details.Error == "States.Runtime" &&
-		strings.Contains(*details.Cause, "Internal Error")
 }
 
 // getStatus fetches the queued and running activities given an activityArn
@@ -538,5 +534,4 @@
 	stateResourceStatus.Queued = metrics["ActivitiesScheduled"] - metrics["ActivitiesStarted"]
 
 	return stateResourceStatus, nil
->>>>>>> fa50240f
 }